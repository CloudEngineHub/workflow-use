from __future__ import annotations

import asyncio
import json
import json as _json
import logging
from pathlib import Path
from typing import Any, Dict, List, TypeVar

from browser_use import Agent, Browser
from browser_use.agent.views import ActionResult, AgentHistoryList
from langchain.agents import AgentExecutor, create_tool_calling_agent
from langchain_core.language_models.chat_models import BaseChatModel
from langchain_core.messages import AIMessage, BaseMessage, HumanMessage
from langchain_core.prompts import ChatPromptTemplate
from langchain_core.tools import StructuredTool
from pydantic import BaseModel, create_model

from workflow_use.controller.service import WorkflowController
from workflow_use.controller.utils import get_best_element_handle
from workflow_use.schema.views import (
	AgenticWorkflowStep,
	ClickStep,
	DeterministicWorkflowStep,
	InputStep,
	KeyPressStep,
	NavigationStep,
	ScrollStep,
	SelectChangeStep,
	WorkflowDefinitionSchema,
	WorkflowInputSchemaDefinition,
	WorkflowStep,
)
from workflow_use.workflow.prompts import STRUCTURED_OUTPUT_PROMPT, WORKFLOW_FALLBACK_PROMPT_TEMPLATE
from workflow_use.workflow.views import WorkflowRunOutput

logger = logging.getLogger(__name__)

WAIT_FOR_ELEMENT_TIMEOUT = 2500

T = TypeVar('T', bound=BaseModel)


class Workflow:
	"""Simple orchestrator that executes a list of workflow *steps* defined in a WorkflowDefinitionSchema."""

	def __init__(
		self,
		workflow_schema: WorkflowDefinitionSchema,
		*,
		controller: WorkflowController | None = None,
		browser: Browser | None = None,
		llm: BaseChatModel | None = None,
		page_extraction_llm: BaseChatModel | None = None,
		fallback_to_agent: bool = True,
	) -> None:
		"""Initialize a new Workflow instance from a schema object.

		Args:
			workflow_schema: The parsed workflow definition schema.
			controller: Optional WorkflowController instance to handle action execution
			browser: Optional Browser instance to use for browser automation
			llm: Optional language model for fallback agent functionality
			fallback_to_agent: Whether to fall back to agent-based execution on step failure

		Raises:
			ValueError: If the workflow schema is invalid (though Pydantic handles most).
		"""
		self.schema = workflow_schema  # Store the schema object

		self.name = self.schema.name
		self.description = self.schema.description
		self.version = self.schema.version
		self.steps = self.schema.steps

		self.controller = controller or WorkflowController()

		self.browser = browser or Browser()

		# Hack to not close it after agent kicks in
		self.browser.browser_profile.keep_alive = True

		self.llm = llm
		self.page_extraction_llm = page_extraction_llm

		self.fallback_to_agent = fallback_to_agent

		self.context: dict[str, Any] = {}

		self.inputs_def: List[WorkflowInputSchemaDefinition] = self.schema.input_schema
		self._input_model: type[BaseModel] = self._build_input_model()

	# --- Loaders ---
	@classmethod
	def load_from_file(
		cls,
		file_path: str | Path,
		*,
		controller: WorkflowController | None = None,
		browser: Browser | None = None,
		llm: BaseChatModel | None = None,
		page_extraction_llm: BaseChatModel | None = None,
	) -> Workflow:
		"""Load a workflow from a file."""
		with open(file_path, 'r', encoding='utf-8') as f:
			data = _json.load(f)
		workflow_schema = WorkflowDefinitionSchema(**data)
		return Workflow(
			workflow_schema=workflow_schema,
			controller=controller,
			browser=browser,
			llm=llm,
			page_extraction_llm=page_extraction_llm,
		)

	# --- Runners ---
	async def _run_deterministic_step(self, step: DeterministicWorkflowStep, step_index: int) -> ActionResult:
		"""Execute a deterministic (controller) action based on step dictionary."""
		# Assumes WorkflowStep for deterministic type has 'action' and 'params' keys
		action_name: str = step.type  # Expect 'action' key for deterministic steps
		params: Dict[str, Any] = step.model_dump()  # Use params if present

		ActionModel = self.controller.registry.create_action_model(include_actions=[action_name])
		# Pass the params dictionary directly
		action_model = ActionModel(**{action_name: params})

		try:
			result = await self.controller.act(action_model, self.browser, page_extraction_llm=self.page_extraction_llm)
		except Exception as e:
			raise RuntimeError(f"Deterministic action '{action_name}' failed: {str(e)}")

		# Helper function to truncate long selectors in logs
		def truncate_selector(selector: str) -> str:
			return selector if len(selector) <= 45 else f'{selector[:45]}...'

		# Determine if this is not the last step, and extract next step's cssSelector if available
		current_index = step_index
		if current_index < len(self.steps) - 1:
			next_step = self.steps[current_index + 1]
			next_step_resolved = self._resolve_placeholders(next_step)
			css_selector = getattr(next_step_resolved, 'cssSelector', None)
			if css_selector:
				try:
					await self.browser._wait_for_stable_network()
					page = await self.browser.get_current_page()

					logger.info(f'Waiting for element with selector: {truncate_selector(css_selector)}')
					locator, selector_used = await get_best_element_handle(
						page, css_selector, next_step_resolved, timeout_ms=WAIT_FOR_ELEMENT_TIMEOUT
					)
					logger.info(f'Element with selector found: {truncate_selector(selector_used)}')
				except Exception as e:
					logger.error(f'Failed to wait for element with selector: {truncate_selector(css_selector)}. Error: {e}')
					raise Exception(f'Failed to wait for element. Selector: {css_selector}') from e

		return result

	async def _run_agent_step(self, step: AgenticWorkflowStep) -> AgentHistoryList:
		"""Spin-up an Agent based on step dictionary."""
		if self.llm is None:
			raise ValueError("An 'llm' instance must be supplied for agent-based steps")

		task: str = step.task
		max_steps: int = step.max_steps or 5

		agent = Agent(
			task=task,
			llm=self.llm,
			browser_session=self.browser,
			use_vision=True,  # Consider making this configurable via WorkflowStep schema
		)
		return await agent.run(max_steps=max_steps)

	async def _fallback_to_agent(
		self,
		step_resolved: WorkflowStep,
		step_index: int,
		error: Exception | str | None = None,
	) -> AgentHistoryList:
		"""Handle step failure by delegating to an agent."""
		if self.llm is None:
			raise ValueError("Cannot fall back to agent: An 'llm' instance must be supplied")
		# print('Workflow steps:', step_resolved)
		# Extract details from the failed step dictionary
		failed_action_name = step_resolved.type
		failed_params = step_resolved.model_dump()
		step_description = step_resolved.description or 'No description provided'
		error_msg = str(error) if error else 'Unknown error'
		total_steps = len(self.steps)
		fail_details = (
			f"step={step_index + 1}/{total_steps}, action='{failed_action_name}', "
			f"description='{step_description}', params={str(failed_params)}, error='{error_msg}'"
		)

		# Determine the failed_value based on step type and attributes
		failed_value = None
		description_prefix = f'Purpose: {step_description}. ' if step_description else ''

		if isinstance(step_resolved, NavigationStep):
			failed_value = f'{description_prefix}Navigate to URL: {step_resolved.url}'
		elif isinstance(step_resolved, ClickStep):
			# element_info = step_resolved.elementText or step_resolved.cssSelector
			# failed_value = f"{description_prefix}Click element: {element_info}"
			failed_value = f'Find and click element with description: {step_resolved.description}'
		elif isinstance(step_resolved, InputStep):
			failed_value = f"{description_prefix}Input text: '{step_resolved.value}' into element."
		elif isinstance(step_resolved, SelectChangeStep):
			failed_value = f"{description_prefix}Select option: '{step_resolved.selectedText}' in dropdown."
		elif isinstance(step_resolved, KeyPressStep):
			failed_value = f"{description_prefix}Press key: '{step_resolved.key}'"
		elif isinstance(step_resolved, ScrollStep):
			failed_value = f'{description_prefix}Scroll to position: (x={step_resolved.scrollX}, y={step_resolved.scrollY})'
		else:
			failed_value = f"{description_prefix}No specific target value available for action '{failed_action_name}'"

		# Build workflow overview using the stored dictionaries
		workflow_overview_lines: list[str] = []
		for idx, step in enumerate(self.steps):
			desc = step.description or ''
			step_type_info = step.type
			details = step.model_dump()
			workflow_overview_lines.append(f'  {idx + 1}. ({step_type_info}) {desc} - {details}')
		workflow_overview = '\n'.join(workflow_overview_lines)
		# print(workflow_overview)

		# Build the fallback task with the failed_value
		fallback_task = WORKFLOW_FALLBACK_PROMPT_TEMPLATE.format(
			step_index=step_index + 1,
			total_steps=len(self.steps),
			workflow_details=workflow_overview,
			action_type=failed_action_name,
			fail_details=fail_details,
			failed_value=failed_value,
			step_description=step_description,
		)
		logger.info(f'Agent fallback task: {fallback_task}')

		# Prepare agent step config based on the failed step, adding task
		agent_step_config = AgenticWorkflowStep(
			type='agent',
			task=fallback_task,
			max_steps=5,
			output=None,
			description='Fallback agent to handle step failure',
		)

		return await self._run_agent_step(agent_step_config)

	def _validate_inputs(self, inputs: dict[str, Any]) -> None:
		"""Validate provided inputs against the workflow's input schema definition."""
		# If no inputs are defined in the schema, no validation needed
		if not self.inputs_def:
			return

		try:
			# Let Pydantic perform the heavy lifting – this covers both presence and
			# type validation based on the JSON schema model.
			self._input_model(**inputs)
		except Exception as e:
			raise ValueError(f'Invalid workflow inputs: {e}') from e

	def _resolve_placeholders(self, data: Any) -> Any:
		"""Recursively replace placeholders in *data* using current context variables.

		String placeholders are written using Python format syntax, e.g. "{index}".
		"""
		if isinstance(data, str):
			try:
				# Only attempt to format if placeholder syntax is likely present
				if '{' in data and '}' in data:
					formatted_data = data.format(**self.context)
					return formatted_data
				return data  # No placeholders, return as is
			except KeyError:
				# A key in the placeholder was not found in the context.
				# Return the original string as per previous behavior.
				return data

		# TODO: This next things are not really supported atm, we'll need to to do it in the future.
		elif isinstance(data, list):
			new_list = []
			changed = False
			for item in data:
				resolved_item = self._resolve_placeholders(item)
				if resolved_item is not item:
					changed = True
				new_list.append(resolved_item)
			return new_list if changed else data
		elif isinstance(data, dict):
			new_dict = {}
			changed = False
			for key, value in data.items():
				resolved_value = self._resolve_placeholders(value)
				if resolved_value is not value:
					changed = True
				new_dict[key] = resolved_value
			return new_dict if changed else data
		elif isinstance(data, BaseModel):  # Handle Pydantic models
			update_dict = {}
			model_changed = False
			for field_name in data.model_fields:  # Iterate using model_fields keys
				original_value = getattr(data, field_name)
				resolved_value = self._resolve_placeholders(original_value)
				if resolved_value is not original_value:
					model_changed = True
				update_dict[field_name] = resolved_value

			if model_changed:
				return data.model_copy(update=update_dict)
			else:
				return data  # Return original instance if no field's value changed
		else:
			# For any other types (int, float, bool, None, etc.), return as is
			return data

	def _store_output(self, step_cfg: WorkflowStep, result: Any) -> None:
		"""Store output into context based on 'output' key in step dictionary."""
		# Assumes WorkflowStep schema includes an optional 'output' field (string)
		output_key = step_cfg.output
		if not output_key:
			return

		# Helper to extract raw content we want to store

		value: Any = None

		if isinstance(result, ActionResult):
			# Prefer JSON in extracted_content if available
			content = result.extracted_content
			if content is None:
				value = {
					'success': result.success,
					'is_done': result.is_done,
				}
			else:
				try:
					value = json.loads(content)
				except Exception:
					value = content
		elif isinstance(result, AgentHistoryList):
			# Try to pull last ActionResult with extracted_content
			try:
				last_item = result.history[-1]
				last_action_result = next(
					(r for r in reversed(last_item.result) if r.extracted_content is not None),
					None,
				)
				if last_action_result and last_action_result.extracted_content:
					try:
						value = json.loads(last_action_result.extracted_content)
					except Exception:
						value = last_action_result.extracted_content
			except Exception:
				value = None
		else:
			value = str(result)

		self.context[output_key] = value

	async def _execute_step(self, step_index: int, step_resolved: WorkflowStep) -> ActionResult | AgentHistoryList:
		"""Execute the resolved step dictionary, handling type branching and fallback."""
		# Use 'type' field from the WorkflowStep dictionary
		result: ActionResult | AgentHistoryList

		if isinstance(step_resolved, DeterministicWorkflowStep):
			from browser_use.agent.views import ActionResult  # Local import ok

			try:
				# Use action key from step dictionary
				action_name = step_resolved.type or '[No action specified]'
				logger.info(f'Attempting deterministic action: {action_name}')
				result = await self._run_deterministic_step(step_resolved, step_index)
				if isinstance(result, ActionResult) and result.error:
					logger.warning(f'Deterministic action reported error: {result.error}')
					raise ValueError(f'Deterministic action {action_name} failed: {result.error}')
			except Exception as e:
				action_name = step_resolved.type or '[Unknown Action]'
				logger.warning(
					f'Deterministic step {step_index + 1} ({action_name}) failed: {e}. Attempting fallback with agent.'
				)
				if self.llm is None:
					raise ValueError('Cannot fall back to agent: LLM instance required.')
				if self.fallback_to_agent:
					result = await self._fallback_to_agent(step_resolved, step_index, e)
					if not result.is_successful():
						raise ValueError(f'Deterministic step {step_index + 1} ({action_name}) failed even after fallback')
				else:
					raise ValueError(f'Deterministic step {step_index + 1} ({action_name}) failed: {e}')
		elif isinstance(step_resolved, AgenticWorkflowStep):
			# Use task key from step dictionary
			task_description = step_resolved.task
			logger.info(f'Running agent task: {task_description}')
			try:
				result = await self._run_agent_step(step_resolved)
				if not result.is_successful():
					logger.warning(f'Agent step {step_index + 1} failed evaluation.')
					raise ValueError(f'Agent step {step_index + 1} failed evaluation.')
			except Exception as e:
				if self.fallback_to_agent:
					logger.warning(f'Agent step {step_index + 1} failed: {e}. Attempting fallback with agent.')
					if self.llm is None:
						raise ValueError('Cannot fall back to agent: LLM instance required.')
					result = await self._fallback_to_agent(step_resolved, step_index, e)
					if not result.is_successful():
						raise ValueError(f'Agent step {step_index + 1} failed even after fallback')
				else:
					raise ValueError(f'Agent step {step_index + 1} failed: {e}')

		return result

	# --- Convert all extracted stuff to final output model ---
	async def _convert_results_to_output_model(
		self,
		results: List[ActionResult | AgentHistoryList],
		output_model: type[T],
	) -> T:
		"""Convert workflow results to a specified output model.

		Filters ActionResults with extracted_content, then uses LangChain to parse
		all extracted texts into the structured output model.

		Args:
			results: List of workflow step results
			output_model: Target Pydantic model class to convert to

		Returns:
			An instance of the specified output model
		"""
		if not results:
			raise ValueError('No results to convert')

		if self.llm is None:
			raise ValueError('LLM is required for structured output conversion')

		# Extract all content from ActionResults
		extracted_contents = []

		for result in results:
			if isinstance(result, ActionResult) and result.extracted_content:
				extracted_contents.append(result.extracted_content)
			# TODO: this might be incorrect; but it helps A LOT if extract fucks up and only the agent is able to solve it
			elif isinstance(result, AgentHistoryList):
				# Check the agent history for any extracted content
				for item in result.history:
					for action_result in item.result:
						if action_result.extracted_content:
							extracted_contents.append(action_result.extracted_content)

		if not extracted_contents:
			raise ValueError('No extracted content found in workflow results')

		# Combine all extracted contents
		combined_text = '\n\n'.join(extracted_contents)

		messages: list[BaseMessage] = [
			AIMessage(content=STRUCTURED_OUTPUT_PROMPT),
			HumanMessage(content=combined_text),
		]

		chain = self.llm.with_structured_output(output_model)
		chain_result: T = await chain.ainvoke(messages)  # type: ignore

		return chain_result

	async def run_step(self, step_index: int, inputs: dict[str, Any] | None = None):
		"""Run a *single* workflow step asynchronously and return its result.

		Parameters
		----------
		step_index:
				Zero-based index of the step to execute.
		inputs:
				Optional workflow-level inputs.  If provided on the first call they
				are validated and injected into :pyattr:`context`.  Subsequent
				calls can omit *inputs* as :pyattr:`context` is already populated.
		"""
		if not (0 <= step_index < len(self.steps)):
			raise IndexError(f'step_index {step_index} is out of range for workflow with {len(self.steps)} steps')

		# Initialise/augment context once with the provided inputs
		if inputs is not None or not self.context:
			runtime_inputs = inputs or {}
			self._validate_inputs(runtime_inputs)
			# If context is empty we assume this is the first invocation – start fresh;
			# otherwise merge new inputs on top (explicitly overriding duplicates)
			if not self.context:
				self.context = runtime_inputs.copy()
			else:
				self.context.update(runtime_inputs)

		async with self.browser:
			raw_step_cfg = self.steps[step_index]
			step_resolved = self._resolve_placeholders(raw_step_cfg)
			result = await self._execute_step(step_index, step_resolved)
			# Persist outputs (if declared) for future steps
			self._store_output(step_resolved, result)
			await asyncio.sleep(5)  # Keep browser open for 5 seconds
		# Each invocation opens a new browser context – we close the browser to
		# release resources right away.  This keeps the single-step API
		# self-contained.
		# await self.browser.close() # <-- Commented out for testing
		return result

	async def run(
		self,
		inputs: dict[str, Any] | None = None,
		close_browser_at_end: bool = True,
		cancel_event: asyncio.Event | None = None,
		output_model: type[T] | None = None,
	) -> WorkflowRunOutput[T]:
		"""Execute the workflow asynchronously using step dictionaries.

		@dev This is the main entry point for the workflow.

		Args:
			inputs: Optional dictionary of workflow inputs
			close_browser_at_end: Whether to close the browser when done
			cancel_event: Optional event to signal cancellation
			output_model: Optional Pydantic model class to convert results to

		Returns:
			Either WorkflowRunOutput containing all step results or an instance of output_model if provided
		"""
		runtime_inputs = inputs or {}
		# 1. Validate inputs against definition
		self._validate_inputs(runtime_inputs)
		# 2. Initialize context with validated inputs
		self.context = runtime_inputs.copy()  # Start with a fresh context

		results: List[ActionResult | AgentHistoryList] = []

<<<<<<< HEAD
		logger.debug(f"Current event loop type: {type(asyncio.get_event_loop())}")
		await self.browser_context.__aenter__()
=======
		await self.browser.start()
>>>>>>> fc823f70
		try:
			for step_index, step_dict in enumerate(self.steps):  # self.steps now holds dictionaries
				await asyncio.sleep(0.1)
				await self.browser._wait_for_stable_network()

				# Check if cancellation was requested
				if cancel_event and cancel_event.is_set():
					logger.info('Cancellation requested - stopping workflow execution')
					break

				# Use description from the step dictionary
				step_description = step_dict.description or 'No description provided'
				logger.info(f'--- Running Step {step_index + 1}/{len(self.steps)} -- {step_description} ---')
				# Resolve placeholders using the current context (works on the dictionary)
				step_resolved = self._resolve_placeholders(step_dict)

				# Execute step using the unified _execute_step method
				result = await self._execute_step(step_index, step_resolved)

				results.append(result)
				# Persist outputs using the resolved step dictionary
				self._store_output(step_resolved, result)
				logger.info(f'--- Finished Step {step_index + 1} ---\n')

			# Convert results to output model if requested
			output_model_result: T | None = None
			if output_model:
				output_model_result = await self._convert_results_to_output_model(results, output_model)

		finally:
			# Clean-up browser after finishing workflow
			if close_browser_at_end:
				self.browser.browser_profile.keep_alive = False
				await self.browser.close()

		return WorkflowRunOutput(step_results=results, output_model=output_model_result)

	# ------------------------------------------------------------------
	# LangChain tool wrapper
	# ------------------------------------------------------------------

	def _build_input_model(self) -> type[BaseModel]:
		"""Return a *pydantic* model matching the workflow's ``input_schema`` section."""
		if not self.inputs_def:
			# No declared inputs -> generate an empty model
			# Use schema name for uniqueness, fallback if needed
			model_name = f'{(self.schema.name or "Workflow").replace(" ", "_")}_NoInputs'
			return create_model(model_name)

		type_mapping = {
			'string': str,
			'number': float,
			'bool': bool,  # Added boolean type
		}
		fields: Dict[str, tuple[type, Any]] = {}
		for input_def in self.inputs_def:
			name = input_def.name
			type_str = input_def.type
			py_type = type_mapping.get(type_str)
			if py_type is None:
				raise ValueError(f'Unsupported input type: {type_str!r} for field {name!r}')
			# Pydantic's create_model uses ... (Ellipsis) to mark required fields
			default = ... if input_def.required else None
			fields[name] = (py_type, default)

		from typing import cast as _cast

		# The raw ``create_model`` helper from Pydantic deliberately uses *dynamic*
		# signatures, which the static type checker cannot easily verify.  We cast
		# the **fields** mapping to **Any** to silence these warnings.
		return create_model(  # type: ignore[arg-type]
			f'{(self.schema.name or "Workflow").replace(" ", "_")}_Inputs',
			**_cast(Dict[str, Any], fields),
		)

	def as_tool(self, *, name: str | None = None, description: str | None = None):  # noqa: D401
		"""Expose the entire workflow as a LangChain *StructuredTool* instance.

		The generated tool validates its arguments against the workflow's input
		schema (if present) and then returns the JSON-serialised output of
		:py:meth:`run`.
		"""

		InputModel = self._build_input_model()
		# Use schema name as default, sanitize for tool name requirements
		default_name = ''.join(c if c.isalnum() else '_' for c in self.name)
		tool_name = name or default_name[:50]
		doc = description or self.description  # Use schema description

		# `self` is closed over via the inner function so we can keep state.
		async def _invoke(**kwargs):  # type: ignore[override]
			logger.info(f'Running workflow as tool with inputs: {kwargs}')
			augmented_inputs = kwargs.copy() if kwargs else {}
			for input_def in self.inputs_def:
				if not input_def.required and input_def.name not in augmented_inputs:
					augmented_inputs[input_def.name] = ''
			result = await self.run(inputs=augmented_inputs)
			# Serialise non-string output so models that expect a string tool
			# response still work.
			try:
				return _json.dumps(result, default=str)
			except Exception:
				return str(result)

		return StructuredTool.from_function(
			coroutine=_invoke,
			name=tool_name,
			description=doc,
			args_schema=InputModel,
		)

	async def run_as_tool(self, prompt: str) -> str:
		"""
		Run the workflow with a prompt and automatically parse the required variables.

		@dev Uses AgentExecutor to properly handle the tool invocation loop.
		"""

		# For now I kept it simple but one could think of using a react agent here.
		if self.llm is None:
			raise ValueError("Cannot run as tool: An 'llm' instance must be supplied for tool-based steps")

		prompt_template = ChatPromptTemplate.from_messages(
			[
				('system', 'You are a helpful assistant'),
				('human', '{input}'),
				# Placeholders fill up a **list** of messages
				('placeholder', '{agent_scratchpad}'),
			]
		)

		# Create the workflow tool
		workflow_tool = self.as_tool()
		agent = create_tool_calling_agent(self.llm, [workflow_tool], prompt_template)
		agent_executor = AgentExecutor(agent=agent, tools=[workflow_tool])
		result = await agent_executor.ainvoke({'input': prompt})
		return result['output']<|MERGE_RESOLUTION|>--- conflicted
+++ resolved
@@ -529,12 +529,8 @@
 
 		results: List[ActionResult | AgentHistoryList] = []
 
-<<<<<<< HEAD
 		logger.debug(f"Current event loop type: {type(asyncio.get_event_loop())}")
-		await self.browser_context.__aenter__()
-=======
 		await self.browser.start()
->>>>>>> fc823f70
 		try:
 			for step_index, step_dict in enumerate(self.steps):  # self.steps now holds dictionaries
 				await asyncio.sleep(0.1)
